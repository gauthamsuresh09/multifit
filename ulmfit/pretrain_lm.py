--- conflicted
+++ resolved
@@ -29,147 +29,6 @@
 # cupy needs to be installed for QRNN
 
 
-<<<<<<< HEAD
-def pretrain_lm(dir_path, lang='en', cuda_id=0, qrnn=True, subword=False, max_vocab=60000,
-                bs=70, bptt=70, name='wt-103', num_epochs=10,  bidir=False, ds_pct=1.0):
-    """
-    :param dir_path: The path to the directory of the file.
-    :param lang: the language unicode
-    :param cuda_id: The id of the GPU. Uses GPU 0 by default or no GPU when
-                    run on CPU.
-    :param qrnn: Use a QRNN. Requires installing cupy.
-    :param subword: Use sub-word tokenization on the cleaned data.
-    :param max_vocab: The maximum size of the vocabulary.
-    :param bs: The batch size.
-    :param bptt: The back-propagation-through-time sequence length.
-    :param name: The name used for both the model and the vocabulary.
-    :param model_dir: The path to the directory where the models should be saved
-    :param bidir: whether the language model is bidirectional
-    """
-    results = {}
-
-    if not torch.cuda.is_available():
-        print('CUDA not available. Setting device=-1.')
-        cuda_id = -1
-    torch.cuda.set_device(cuda_id)
-
-    dir_path = Path(dir_path)
-    assert dir_path.exists()
-    model_dir = dir_path / 'models'  # removed from params, as it is absolute models location in train_clas and here it is relative
-    model_dir.mkdir(exist_ok=True)
-    print('Batch size:', bs)
-    print('Max vocab:', max_vocab)
-    model_name = 'qrnn' if qrnn else 'lstm'
-    if qrnn:
-        print('Using QRNNs...')
-
-    trn_path = dir_path / f'{lang}.wiki.train.tokens'
-    val_path = dir_path / f'{lang}.wiki.valid.tokens'
-    tst_path = dir_path / f'{lang}.wiki.test.tokens'
-    for path_ in [trn_path, val_path, tst_path]:
-        assert path_.exists(), f'Error: {path_} does not exist.'
-
-    if subword:
-        # apply sentencepiece tokenization
-        trn_path = dir_path / f'{lang}.wiki.train.tokens'
-        val_path = dir_path / f'{lang}.wiki.valid.tokens'
-
-        lm_type = contrib_data.LanguageModelType.BiLM if bidir else  contrib_data.LanguageModelType.FwdLM
-        try:
-            data_lm = TextLMDataBunch.load(dir_path, bs=bs, bptt=bptt, lm_type=lm_type)
-            print("Saved DataBunch loaded")
-        except FileNotFoundError:
-            read_file(trn_path, 'train')
-            read_file(val_path, 'valid')
-            sp = get_sentencepiece(dir_path, trn_path, name, vocab_size=max_vocab)
-            data_lm = TextLMDataBunch.from_csv(dir_path, 'train.csv', **sp, bs=bs, bptt=bptt, lm_type=lm_type)
-            data_lm.save()
-        itos = data_lm.train_ds.vocab.itos
-        stoi = data_lm.train_ds.vocab.stoi
-    else:
-        # read the already whitespace separated data without any preprocessing
-        trn_tok = read_whitespace_file(trn_path)
-        val_tok = read_whitespace_file(val_path)
-        if ds_pct < 1.0:
-            trn_tok = trn_tok[:max(20, int(len(trn_tok) * ds_pct))]
-            val_tok = val_tok[:max(20, int(len(val_tok) * ds_pct))]
-            print(f"Limiting data sets to {ds_pct*100}%, trn {len(trn_tok)}, val: {len(val_tok)}")
-
-        itos_fname = model_dir / f'itos_{name}.pkl'
-        if not itos_fname.exists():
-            # create the vocabulary
-            cnt = Counter(word for sent in trn_tok for word in sent)
-            itos = [o for o,c in cnt.most_common(n=max_vocab)]
-            itos.insert(1, PAD)  #  set pad id to 1 to conform to fast.ai standard
-            assert UNK in itos, f'Unknown words are expected to have been replaced with {UNK} in the data.'
-
-            # save vocabulary
-            print(f"Saving vocabulary as {itos_fname}")
-            results['itos_fname'] = itos_fname
-            with open(itos_fname, 'wb') as f:
-                pickle.dump(itos, f)
-        else:
-            print("Loading itos:", itos_fname)
-            itos = np.load(itos_fname)
-        vocab = Vocab(itos)
-        stoi = vocab.stoi
-
-        trn_ids = np.array([([stoi.get(w, stoi[UNK]) for w in s]) for s in trn_tok])
-        val_ids = np.array([([stoi.get(w, stoi[UNK]) for w in s]) for s in val_tok])
-
-        lm_type = contrib_data.LanguageModelType.BiLM if bidir else  contrib_data.LanguageModelType.FwdLM
-
-        # data_lm = TextLMDataBunch.from_ids(dir_path, trn_ids, [], val_ids, [], len(itos))
-        data_lm = TextLMDataBunch.from_ids(path=dir_path, vocab=vocab, train_ids=trn_ids,
-                                           valid_ids=val_ids, bs=bs, bptt=bptt,
-                                           lm_type=lm_type
-                                           )
-
-    print('Size of vocabulary:', len(itos))
-    print('First 10 words in vocab:', ', '.join([itos[i] for i in range(10)]))
-
-    # these hyperparameters are for training on ~100M tokens (e.g. WikiText-103)
-    # for training on smaller datasets, more dropout is necessary
-    if qrnn:
-        emb_sz, nh, nl = 400, 1550, 3
-        #dps = np.array([0.0, 0.0, 0.0, 0.0, 0.0])
-        dps = np.array([0.25, 0.1, 0.2, 0.02, 0.15])
-        drop_mult = 0.1
-    else:
-        emb_sz, nh, nl = 400, 1150, 3
-        # emb_sz, nh, nl = 400, 1150, 3
-        dps = np.array([0.25, 0.1, 0.2, 0.02, 0.15])
-        drop_mult = 0.1
-
-    fastai.text.learner.default_dropout['language'] = dps
-
-    lm_learner = bilm_learner if bidir else language_model_learner
-    learn = lm_learner(data_lm, bptt=bptt, emb_sz=emb_sz, nh=nh, nl=nl, pad_token=1,
-                       drop_mult=drop_mult, tie_weights=True, model_dir=model_dir.name,
-                       bias=True, qrnn=qrnn, clip=0.12, 
-                       callback_fns=[lambda lrn: SaveModelCallback(lrn, every='epoch')])
-    # compared to standard Adam, we set beta_1 to 0.8
-    learn.opt_fn = partial(optim.Adam, betas=(0.8, 0.99))
-
-    learn.true_wd = False
-    print("true_wd: ", learn.true_wd)
-
-    if bidir:
-        learn.metrics = [accuracy_fwd, accuracy_bwd]
-    else:
-        learn.metrics = [accuracy]
-
-    try:
-        learn.load(f'{model_name}_{name}')
-        print("Weights loaded")
-    except FileNotFoundError:
-        print("Starting from random weights")
-        pass
-
-    learn.fit_one_cycle(num_epochs, 5e-3, (0.8, 0.7), wd=1e-7)
-
-    if not subword and max_vocab is None:
-=======
 # """
 # :param dir_path: The path to the directory of the file.
 # :param lang: the language unicode
@@ -444,7 +303,6 @@
 def validate_lm(self):
     if not self.exp.subword and self.exp.max_vocab is None:
         raise NotImplementedError("figure out how to validate and save results")
->>>>>>> dca502a3
         # only if we use the unpreprocessed version and the full vocabulary
         # are the perplexity results comparable to previous work
         print(f"Validating model performance with test tokens from: {trn_path}")
