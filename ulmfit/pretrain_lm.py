--- conflicted
+++ resolved
@@ -198,21 +198,11 @@
         #return learn
 
     def create_lm_learner(self, data_lm, dps=None, **kwargs):
-<<<<<<< HEAD
         assert self.bidir == False, "bidirectional model is not yet supported"
         config = dict(emb_sz=self.emb_sz, n_hid=self.nh, n_layers=self.nl, pad_token=PAD_TOKEN_ID, qrnn=self.qrnn, bidir=self.bidir,
                           tie_weights=True, out_bias=True)
         config.update(dps or self.dps)
-        trn_args = dict(clip=self.clip)
-=======
-        fastai.text.learner.default_dropout['language'] = dps or self.dps
-        lm_learner = bilm_learner if self.bidir else language_model_learner
-
-        trn_args = dict(tie_weights=True, clip=self.clip, bptt=self.bptt,
-                        pretrained_fnames=self.pretrained_fnames,
-                        pretrained_model=self.pretrained_model,
-                        alpha=self.rnn_alpha, beta=self.rnn_beta)
->>>>>>> 3586a7dc
+        trn_args = dict(clip=self.clip, alpha=self.rnn_alpha, beta=self.rnn_beta)
         trn_args.update(kwargs)
         print ("Training args: ", trn_args, "dps: ", dps or self.dps)
         learn = language_model_learner(data_lm, AWD_LSTM, config=config, model_dir=self.model_dir.relative_to(data_lm.path), pretrained=False, **trn_args)
