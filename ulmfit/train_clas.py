--- conflicted
+++ resolved
@@ -143,7 +143,6 @@
             trn_len = len(trn_df) - val_len
             trn_df, val_df = trn_df[:trn_len], trn_df[trn_len:]
 
-<<<<<<< HEAD
         kwargs.update(dict(trn_df=trn_df, val_df=val_df, tst_df=tst_df, unsup_df=unsup_df))
         return kwargs
 
@@ -152,11 +151,8 @@
         val_len = max(int(len(lm_trn_df) * 0.1), 2)
         lm_trn_df = lm_trn_df[val_len:]
         lm_val_df = lm_trn_df[:val_len]
-=======
-        args = self.tokenizer_to_fastai_args(trn_data_loading_func=lambda: trn_df[1], add_moses=True)
->>>>>>> 950daac9
-
-        args = self.tokenzier_to_fastai_args(sp_data_func=lambda: trn_df[1], use_moses=use_moses)
+
+        args = self.tokenizer_to_fastai_args(sp_data_func=lambda: trn_df[1], use_moses=use_moses)
         try:
             if force: raise FileNotFoundError("Forcing reloading of caches")
             data_lm = TextLMDataBunch.load(self.cache_dir, 'lm', lm_type=self.lm_type, bs=bs)
