"""
Train a classifier on top of a language model trained with `pretrain_lm.py`.
Optionally fine-tune LM before.
"""
import numpy as np
import pickle

import torch
from fastai.text import TextLMDataBunch, TextClasDataBunch, language_model_learner, text_classifier_learner
from fastai import fit_one_cycle
<<<<<<< HEAD
from fastai_contrib.utils import PAD, UNK, read_imdb, prepare_imdb, PAD_TOKEN_ID
=======
from fastai_contrib.utils import PAD, UNK, read_clas_data, PAD_TOKEN_ID, DATASETS, TRN, VAL, TST
from fastai.text.transform import Vocab
>>>>>>> 94fa1a3e

import fire
from collections import Counter
from pathlib import Path

CLASSES = ['neg', 'pos', 'unsup']

<<<<<<< HEAD

def new_train_clas(dir_path, lang='en', pretrain_name='wt103', model_dir='models', qrnn=False,
                   fine_tune=False, clean=False, max_vocab=30000, bs=70, bptt=70):
    dir_path = Path(dir_path)
    model_dir = dir_path / model_dir
    assert dir_path.exists(), f'Error: {dir_path} does not exist.'
=======
def new_train_clas(data_dir, lang='en', cuda_id=0, pretrain_name='wt-103', model_dir='models', qrnn=True,
                   fine_tune=True, max_vocab=30000, bs=70, bptt=70, name='imdb-clas',
                   dataset='imdb'):
    """
    :param data_dir: The path to the `data` directory
    :param lang: the language unicode
    :param cuda_id: The id of the GPU. Uses GPU 0 by default or no GPU when
                    run on CPU.
    :param pretrain_name: name of the pretrained model
    :param model_dir: The path to the directory where the pretrained model is saved
    :param qrrn: Use a QRNN. Requires installing cupy.
    :param fine_tune: Fine-tune the pretrained language model
    :param max_vocab: The maximum size of the vocabulary.
    :param bs: The batch size.
    :param bptt: The back-propagation-through-time sequence length.
    :param name: The name used for both the model and the vocabulary.
    :param dataset: The dataset used for evaluation. Currently only IMDb and
                    XNLI are implemented. Assumes dataset is located in `data`
                    folder and that name of folder is the same as dataset name.
    """
    if not torch.cuda.is_available():
        print('CUDA not available. Setting device=-1.')
        cuda_id = -1
    torch.cuda.set_device(cuda_id)

    print(f'Dataset: {dataset}. Language: {lang}.')
    assert dataset in DATASETS, f'Error: {dataset} processing is not implemented.'
    assert (dataset == 'imdb' and lang == 'en') or not dataset == 'imdb',\
        'Error: IMDb is only available in English.'

    data_dir = Path(data_dir)
    assert data_dir.name == 'data',\
        f'Error: Name of data directory should be data, not {data_dir.name}.'
    dataset_dir = data_dir / dataset
    model_dir = Path(model_dir)
    assert data_dir.exists(), f'Error: {data_dir} does not exist.'
    assert dataset_dir.exists(), f'Error: {dataset_dir} does not exist.'
>>>>>>> 94fa1a3e
    assert model_dir.exists(), f'Error: {model_dir} does not exist.'

    if qrnn:
        print('Using QRNNs...')
<<<<<<< HEAD

    if clean:
        # use no preprocessing besides MosesTokenizer
        tmp_dir = dir_path / 'tmp'
        tmp_dir.mkdir(exist_ok=True)
        if not (tmp_dir / 'train_ids.npy').exists():
            trn_path = dir_path / 'train.csv'
            tst_path = dir_path / 'test.csv'
            assert trn_path.exists(), f'Error: {trn_path} does not exist.'
            assert tst_path.exists(), f'Error: {tst_path} does not exist.'
            trn_toks, trn_lbls = read_imdb(trn_path, MosesTokenizer(lang))
            tst_toks, tst_lbls = read_imdb(tst_path, MosesTokenizer(lang))

            # split off validation set as 10% of training if it does not exist
            val_path = dir_path / 'valid.csv'
            if not val_path.exists():
                trn_len = int(len(trn_toks) * 0.9)
                trn_toks, val_toks = trn_toks[:trn_len], trn_toks[trn_len:]
                trn_lbls, val_lbls = trn_lbls[:trn_len], trn_lbls[trn_len:]
            else:
                val_toks, val_lbls = read_imdb(val_path, MosesTokenizer(lang))

            # create the vocabulary
            cnt = Counter(word for example in trn_toks for word in example)
            itos = [o for o, c in cnt.most_common(n=max_vocab)]
            itos.insert(0, PAD)
            itos.insert(0, UNK)
            stoi = {w: i for i, w in enumerate(itos)}
            with open(tmp_dir / 'itos.pkl', 'wb') as f:
                pickle.dump(itos, f)

            trn_ids = np.array([([stoi.get(w, stoi[UNK]) for w in s]) for s in trn_toks])
            val_ids = np.array([([stoi.get(w, stoi[UNK]) for w in s]) for s in val_toks])
            tst_ids = np.array([([stoi.get(w, stoi[UNK]) for w in s]) for s in tst_toks])

            print(f'Train size: {len(trn_ids)}. Valid size: {len(val_ids)}. '
                  f'Test size: {len(tst_ids)}.')

            for split, ids, lbl in zip(['train', 'valid', 'test'],
                             [trn_ids, val_ids, tst_ids],
                             [trn_lbls, val_lbls, tst_lbls]):
                np.save(tmp_dir / f'{split}_ids.npy', ids)
                np.save(tmp_dir / f'{split}_lbl.npy', lbl)

        data_lm = TextLMDataBunch.from_csv(tmp_dir, '...')
        data_clas = TextClasDataBunch.from_tokens(tmp_dir, '...')
    else:
        # use fastai peprocessing and tokenization
        data_lm = TextLMDataBunch.from_csv(dir_path, csv_name='train.csv', test='test.csv', bs=bs,
                                           classes=CLASSES)
        data_clas = TextClasDataBunch.from_csv(dir_path, csv_name='train.csv',
                                               vocab=data_lm.train_ds.vocab, bs=bs,classes=CLASSES)

        # Todo implement save and load
        # data_lm.save()
        # data_clas.save()
        # data_lm = TextLMDataBunch.load(path)
        # data_clas = TextClasDataBunch.load(path, bs=bs)
=======
    model_name = 'qrnn' if qrnn else 'lstm'

    tmp_dir = dataset_dir / 'tmp'
    tmp_dir.mkdir(exist_ok=True)
    vocab_file = tmp_dir / f'vocab_{lang}.pkl'

    if not (tmp_dir / f'{TRN}_{lang}_ids.npy').exists():
        print('Reading the data...')
        toks, lbls = read_clas_data(dataset_dir, dataset, lang)

        # create the vocabulary
        counter = Counter(word for example in toks[TRN] for word in example)
        itos = [word for word, count in counter.most_common(n=max_vocab)]
        itos.insert(0, PAD)
        itos.insert(0, UNK)
        vocab = Vocab(itos)
        stoi = vocab.stoi
        with open(vocab_file, 'wb') as f:
            pickle.dump(vocab, f)

        ids = {}
        for split in [TRN, VAL, TST]:
            ids[split] = np.array([([stoi.get(w, stoi[UNK]) for w in s])
                                   for s in toks[split]])
            np.save(tmp_dir / f'{split}_{lang}_ids.npy', ids[split])
            np.save(tmp_dir / f'{split}_{lang}_lbl.npy', lbls[split])
    else:
        print('Loading the pickled data...')
        ids, lbls = {}, {}
        for split in [TRN, VAL, TST]:
            ids[split] = np.load(tmp_dir / f'{split}_{lang}_ids.npy')
            lbls[split] = np.load(tmp_dir / f'{split}_{lang}_lbl.npy')
        with open(vocab_file, 'rb') as f:
            vocab = pickle.load(f)

    print(f'Train size: {len(ids[TRN])}. Valid size: {len(ids[VAL])}. '
          f'Test size: {len(ids[TST])}.')

    data_lm = TextLMDataBunch.from_ids(path=tmp_dir, vocab=vocab, trn_ids=ids[TRN],
                                       val_ids=ids[VAL], bs=bs, bptt=bptt)
    # TODO TextClasDataBunch allows tst_ids as input, but not tst_lbls?
    data_clas = TextClasDataBunch.from_ids(
        path=tmp_dir, vocab=vocab, trn_ids=ids[TRN], val_ids=ids[VAL],
        trn_lbls=lbls[TRN], val_lbls=lbls[VAL], bs=bs)
>>>>>>> 94fa1a3e

    if qrnn:
        emb_sz, nh, nl = 400, 1550, 3
    else:
        emb_sz, nh, nl = 400, 1150, 3
    learn = language_model_learner(
        data_lm, bptt=bptt, emb_sz=emb_sz, nh=nh, nl=nl, qrnn=qrnn,
        pad_token=PAD_TOKEN_ID,
        pretrained_fnames=(f'lstm_{pretrain_name}', f'itos_{pretrain_name}'),
        path=model_dir.parent, model_dir=model_dir.name)

    if fine_tune:
        print('Fine-tuning the language model...')
        learn.unfreeze()
        learn.fit(2, slice(1e-4, 1e-2))

        # save encoder
        learn.save_encoder('enc')

    learn = text_classifier_learner(data_clas, bptt=bptt, pad_token=PAD_TOKEN_ID,
                                  path=model_dir.parent, model_dir=model_dir.name,
                                  qrnn=qrnn, emb_sz=emb_sz, nh=nh, nl=nl)

    learn.load_encoder('enc')
    fit_one_cycle(learn, 1, 5e-3, (0.8, 0.7), wd=1e-7)

    learn.freeze_to(-2)
    fit_one_cycle(learn, 1, 5e-3, (0.8, 0.7), wd=1e-7)

    learn.unfreeze()
    fit_one_cycle(learn, 10, 5e-3, (0.8, 0.7), wd=1e-7)

    print(f"Saving models at {learn.path / learn.model_dir}")
    learn.save(f'{model_name}_{name}')


if __name__ == '__main__':
    fire.Fire(new_train_clas)<|MERGE_RESOLUTION|>--- conflicted
+++ resolved
@@ -8,27 +8,14 @@
 import torch
 from fastai.text import TextLMDataBunch, TextClasDataBunch, language_model_learner, text_classifier_learner
 from fastai import fit_one_cycle
-<<<<<<< HEAD
-from fastai_contrib.utils import PAD, UNK, read_imdb, prepare_imdb, PAD_TOKEN_ID
-=======
 from fastai_contrib.utils import PAD, UNK, read_clas_data, PAD_TOKEN_ID, DATASETS, TRN, VAL, TST
 from fastai.text.transform import Vocab
->>>>>>> 94fa1a3e
 
 import fire
 from collections import Counter
 from pathlib import Path
 
-CLASSES = ['neg', 'pos', 'unsup']
 
-<<<<<<< HEAD
-
-def new_train_clas(dir_path, lang='en', pretrain_name='wt103', model_dir='models', qrnn=False,
-                   fine_tune=False, clean=False, max_vocab=30000, bs=70, bptt=70):
-    dir_path = Path(dir_path)
-    model_dir = dir_path / model_dir
-    assert dir_path.exists(), f'Error: {dir_path} does not exist.'
-=======
 def new_train_clas(data_dir, lang='en', cuda_id=0, pretrain_name='wt-103', model_dir='models', qrnn=True,
                    fine_tune=True, max_vocab=30000, bs=70, bptt=70, name='imdb-clas',
                    dataset='imdb'):
@@ -66,71 +53,10 @@
     model_dir = Path(model_dir)
     assert data_dir.exists(), f'Error: {data_dir} does not exist.'
     assert dataset_dir.exists(), f'Error: {dataset_dir} does not exist.'
->>>>>>> 94fa1a3e
     assert model_dir.exists(), f'Error: {model_dir} does not exist.'
 
     if qrnn:
         print('Using QRNNs...')
-<<<<<<< HEAD
-
-    if clean:
-        # use no preprocessing besides MosesTokenizer
-        tmp_dir = dir_path / 'tmp'
-        tmp_dir.mkdir(exist_ok=True)
-        if not (tmp_dir / 'train_ids.npy').exists():
-            trn_path = dir_path / 'train.csv'
-            tst_path = dir_path / 'test.csv'
-            assert trn_path.exists(), f'Error: {trn_path} does not exist.'
-            assert tst_path.exists(), f'Error: {tst_path} does not exist.'
-            trn_toks, trn_lbls = read_imdb(trn_path, MosesTokenizer(lang))
-            tst_toks, tst_lbls = read_imdb(tst_path, MosesTokenizer(lang))
-
-            # split off validation set as 10% of training if it does not exist
-            val_path = dir_path / 'valid.csv'
-            if not val_path.exists():
-                trn_len = int(len(trn_toks) * 0.9)
-                trn_toks, val_toks = trn_toks[:trn_len], trn_toks[trn_len:]
-                trn_lbls, val_lbls = trn_lbls[:trn_len], trn_lbls[trn_len:]
-            else:
-                val_toks, val_lbls = read_imdb(val_path, MosesTokenizer(lang))
-
-            # create the vocabulary
-            cnt = Counter(word for example in trn_toks for word in example)
-            itos = [o for o, c in cnt.most_common(n=max_vocab)]
-            itos.insert(0, PAD)
-            itos.insert(0, UNK)
-            stoi = {w: i for i, w in enumerate(itos)}
-            with open(tmp_dir / 'itos.pkl', 'wb') as f:
-                pickle.dump(itos, f)
-
-            trn_ids = np.array([([stoi.get(w, stoi[UNK]) for w in s]) for s in trn_toks])
-            val_ids = np.array([([stoi.get(w, stoi[UNK]) for w in s]) for s in val_toks])
-            tst_ids = np.array([([stoi.get(w, stoi[UNK]) for w in s]) for s in tst_toks])
-
-            print(f'Train size: {len(trn_ids)}. Valid size: {len(val_ids)}. '
-                  f'Test size: {len(tst_ids)}.')
-
-            for split, ids, lbl in zip(['train', 'valid', 'test'],
-                             [trn_ids, val_ids, tst_ids],
-                             [trn_lbls, val_lbls, tst_lbls]):
-                np.save(tmp_dir / f'{split}_ids.npy', ids)
-                np.save(tmp_dir / f'{split}_lbl.npy', lbl)
-
-        data_lm = TextLMDataBunch.from_csv(tmp_dir, '...')
-        data_clas = TextClasDataBunch.from_tokens(tmp_dir, '...')
-    else:
-        # use fastai peprocessing and tokenization
-        data_lm = TextLMDataBunch.from_csv(dir_path, csv_name='train.csv', test='test.csv', bs=bs,
-                                           classes=CLASSES)
-        data_clas = TextClasDataBunch.from_csv(dir_path, csv_name='train.csv',
-                                               vocab=data_lm.train_ds.vocab, bs=bs,classes=CLASSES)
-
-        # Todo implement save and load
-        # data_lm.save()
-        # data_clas.save()
-        # data_lm = TextLMDataBunch.load(path)
-        # data_clas = TextClasDataBunch.load(path, bs=bs)
-=======
     model_name = 'qrnn' if qrnn else 'lstm'
 
     tmp_dir = dataset_dir / 'tmp'
@@ -171,11 +97,11 @@
 
     data_lm = TextLMDataBunch.from_ids(path=tmp_dir, vocab=vocab, trn_ids=ids[TRN],
                                        val_ids=ids[VAL], bs=bs, bptt=bptt)
+
     # TODO TextClasDataBunch allows tst_ids as input, but not tst_lbls?
     data_clas = TextClasDataBunch.from_ids(
         path=tmp_dir, vocab=vocab, trn_ids=ids[TRN], val_ids=ids[VAL],
         trn_lbls=lbls[TRN], val_lbls=lbls[VAL], bs=bs)
->>>>>>> 94fa1a3e
 
     if qrnn:
         emb_sz, nh, nl = 400, 1550, 3
