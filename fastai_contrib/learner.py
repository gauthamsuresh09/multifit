--- conflicted
+++ resolved
@@ -1,16 +1,7 @@
 from torch.nn import CrossEntropyLoss
 
-<<<<<<< HEAD
-from fastai.metrics import accuracy
-from fastai.callbacks import *
-from fastai.basic_data import *
-from fastai.datasets import untar_data
-from fastai_contrib.models import get_bilm, get_rnn_classifier, get_birnn_classifier
-from fastai.text.learner import *
-=======
 from fastai import *
 from fastai.text import *
->>>>>>> 514a9e6b
 
 #region New code
 from fastai_contrib.models import *
